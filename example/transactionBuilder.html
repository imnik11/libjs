<html lang="en">
<head>
    <meta charset="UTF-8">
    <meta name="viewport" content="width=device-width, initial-scale=1.0">
    <title>ArchEthic - TransactionBuilder</title>
</head>
<body>
    <h1>ArchEthic Transaction Builder <button type="button" onclick="generate_transaction()">Generate</button></h1>

    <div style="display: flex; flex-direction: row; max-width: 100%;">
        <form>
            <label for="endpoint">Node endpoint</label> <br /><br />
            <input type="text" value="http://localhost:4000" id="endpoint"/>
            <br />
            <br />
            <label for="seed">Enter your seed/passphrase</label>
            <input type="password" id="seed" placeholder="TransactionChain seed" style="width: 500px" onchange="getTransactionIndex()" />
            <br />
            <br />
            <label for="index">Transaction index</label>
            <input type="number" min=0 id="index" value="0"/>
            <br />
            <br />
            <label for="type">Select a type of transaction</label>
            <select id="type">
                <option value="transfer">Transfer</option>
                <option value="hosting">Hosting</option>
                <option value="nft">NFT</option>
            </select>
            </br />
            <br />
            <label for="code">Enter your smart contract code</label>
            <br />
            <textarea id="code" cols="40" rows="5" placeholder="Smart contract code"></textarea>
            <br />
            </br />
            <label for="code">Enter your content</label>
            <br />
            <textarea id="content" cols="40" rows="5" placeholder="Content to host"></textarea>
            <br />
            <br />
            <label for="code">Enter a secret</label>
            <br />
            <textarea id="secret" cols="40" rows="5" placeholder="Secret to host"></textarea>
            <br />
            <br />
            <label for="auth_public_key">Add a public key to read the secret</label>
            <br />
            <input type="text" id="auth_public_key" placeholder="Enter the public key to authorize" style="width: 400px" />
            <button type="button" onClick="onClickAddAuthPubKey()">Add Authorized Public Key</button>
            <button type="button" onClick="onClickAddStorageNoncePublicKey()">Add Storage Nonce Public Key</button>
            <br />
            <select id="authorized_public_keys" style="width: 500px;" size="0" multiple="true"></select>
            <br />
            <br />
            <label for="amount_address">Add a UCO transfer</label>
            <br />
            <input type="text" id="amount_address" placeholder="Enter the address of the recipient" style="width: 400px" />
            <input type="text" id="uco_amount" placeholder="Enter the amount to send" style="width: 200px" />
            <button type="button" onclick="onClickAddTransfer()">Add UCO Transfer</button>
            <br />
            <select id="uco_transfers" multiple="true" size="0" style="width: 500px;"></select>
            <br />
            <br />
            <label for="nft_amount_address">Add a NFT transfer</label>
            <br />
            <input type="text" id="nft_recipient_address" placeholder="Enter the address of the recipient" style="width: 400px" />
            <input type="text" id="nft_amount" placeholder="Enter the amount to send" style="width: 200px" />
            <input type="text" id="nft_address" placeholder="Enter the NFT address to send" style="width: 200px" />
            <button type="button" onclick="onClickAddNFTTransfer()">Add NFT Transfer</button>
            <br />
            <select id="nft_transfers" multiple="true" size="0" style="width: 500px;"></select>
            <br />
            <br />
            <label for="recipient">Add recipient</label>
            <br />
            <input type="text" id="recipient" placeholder="Enter the address of the recipient" style="width: 400px" />
            <button type="button" onclick="onClickAddRecipient()">Add recipient</button>
            <br />
            <select id="recipients" multiple="true" size="0" style="width: 500px;"></select>
        </form>
        <div id="transactionOutput" style="overflow: auto; visibility: hidden;" >
            <pre id="address" style="padding: 10px; background-color: #f5f5f5; overflow: auto"></pre>
            <br />
            <button type="button" onclick="sendTransaction()">Send</button
            <div id="results">
                <pre id="errors"></pre>
                <p id="success" style="display:none">Your transaction is in pending validation</p>
            </div>
        </div>
    </div>
    <script src="../dist/index.js"></script>
    <script>

        const originPrivateKey = "01009280BDB84B8F8AEDBA205FE3552689964A5626EE2C60AA10E3BF22A91A036009"

        let transaction

        async function generate_transaction() {
            transaction = null
            document.querySelector("#transactionOutput").style.visibility = "hidden";

<<<<<<< HEAD
            txBuilder = Uniris.newTransactionBuilder(document.querySelector("#type").value)
=======
            const originSeed = document.querySelector("#originSeed").value
            const { privateKey: originPrivateKey } = ArchEthic.deriveKeyPair(originSeed, 0)

            txBuilder = ArchEthic.newTransactionBuilder(document.querySelector("#type").value)
>>>>>>> ebb7bb60
                .setCode(document.querySelector("#code").value)
                .setContent(document.querySelector("#content").value)

            secret = document.querySelector("#secret").value
            if (secret != "") {

                secretKey = ArchEthic.randomSecretKey()
                cipher = ArchEthic.aesEncrypt(secret, secretKey)
                txBuilder.setSecret(cipher)

                document.querySelectorAll("#authorized_public_keys option").forEach(function (option) {
                    publicKey = toByteArray(option.value)
                    encryptedSecretKey = ArchEthic.ecEncrypt(secretKey, publicKey)
                    txBuilder.addAuthorizedKey(option.value, encryptedSecretKey)
                })
            }

            document.querySelectorAll("#uco_transfers option").forEach(function (option) {
                val_splitted = option.value.split(":")
                txBuilder.addUCOTransfer(val_splitted[0], parseFloat(val_splitted[1]))
            })

            document.querySelectorAll("#nft_transfers option").forEach(function (option) {
                val_splitted = option.value.split(":")
                txBuilder.addNFTTransfer(val_splitted[0], parseFloat(val_splitted[1]), val_splitted[2])
            })

            document.querySelectorAll("#recipients option").forEach(function (option) {
                txBuilder.addRecipient(option.value)
            })

            seed = document.querySelector("#seed").value
            index = document.querySelector("#index").value

            transaction = txBuilder
                .build(seed, parseInt(index))
                .originSign(originPrivateKey)

            document.querySelector("#transactionOutput #address").innerText = toHex(transaction.address)
            document.querySelector("#transactionOutput").style.visibility = "visible";
        }

        function onClickAddAuthPubKey() {
            auth_key = document.querySelector("#auth_public_key").value
            if (auth_key == "") {
                return
            }

            var option = document.createElement("option");
            option.text = auth_key;
            option.value = auth_key;
            var select = document.querySelector("#authorized_public_keys");
            select.appendChild(option);

            select.size += 1;
        }

        function onClickAddStorageNoncePublicKey() {
            endpoint = document.querySelector("#endpoint").value
            ArchEthic.getStorageNoncePublicKey(endpoint).then(function (storage_nonce) {
                var option = document.createElement("option");
                option.text = storage_nonce;
                option.value = storage_nonce;
                var select = document.querySelector("#authorized_public_keys");
                select.appendChild(option);
            })
        }

        function onClickAddTransfer() {
            transfer_to = document.querySelector("#amount_address").value
            transfer_amount = document.querySelector("#uco_amount").value

            amount = parseFloat(transfer_amount)
            if (transfer_amount == "" || amount == NaN || amount < 0.0) {
                return
            }

            if (transfer_to == "") {
                return
            }

            var option = document.createElement("option");
            option.text = transfer_to + ": " + transfer_amount;
            option.value = transfer_to + ":" + transfer_amount;
            var select = document.querySelector("#uco_transfers");
            select.appendChild(option);

            select.size += 1;
        }

        function onClickAddNFTTransfer() {
            transfer_to = document.querySelector("#nft_recipient_address").value
            transfer_amount = document.querySelector("#nft_amount").value
            transfer_nft = document.querySelector("#nft_address").value

            amount = parseFloat(transfer_amount)
            if (transfer_amount == "" || amount == NaN || amount < 0.0) {
                return
            }

            if (transfer_to == "") {
                return
            }

            if (transfer_nft == "") {
                return
            }

            var option = document.createElement("option");
            option.text = transfer_to + ": " + transfer_amount + ": " + transfer_nft;
            option.value = transfer_to + ":" + transfer_amount + ":" + transfer_nft;
            var select = document.querySelector("#nft_transfers");
            select.appendChild(option);

            select.size += 1;
        }

        function onClickAddRecipient() {
            var recipient = document.querySelector("#recipient").value
            var option = document.createElement("option");
            option.text = recipient;
            option.value = recipient;
            var select = document.querySelector("#recipients");
            select.appendChild(option);

            select.size += 1;
        }

        function toHex(bytes) {
          return bytes.reduce((str, byte) => str + byte.toString(16).padStart(2, '0'), '');
        }

        function toByteArray(hexString) {
            return new Uint8Array(hexString.match(/.{1,2}/g).map(byte => parseInt(byte, 16)));
        }

        function sendTransaction() {
            endpoint = document.querySelector("#endpoint").value
            ArchEthic.sendTransaction(transaction, endpoint).then((data) => {
                if (data.errors) {
                    document.querySelector("#errors").innerText = JSON.stringify(data.errors, undefined, 2)
                    return
                }

                document.querySelector("#success").style.display = "block"
            })
        }

        function getTransactionIndex() {
            endpoint = document.querySelector("#endpoint").value
            seed = document.querySelector("#seed").value
            address = ArchEthic.deriveAddress(seed, 0)
            ArchEthic.getTransactionIndex(address, endpoint).then((nb) => {
                document.querySelector("#index").value = nb
            })
        }
    </script>
</body>
</html><|MERGE_RESOLUTION|>--- conflicted
+++ resolved
@@ -100,14 +100,7 @@
             transaction = null
             document.querySelector("#transactionOutput").style.visibility = "hidden";
 
-<<<<<<< HEAD
-            txBuilder = Uniris.newTransactionBuilder(document.querySelector("#type").value)
-=======
-            const originSeed = document.querySelector("#originSeed").value
-            const { privateKey: originPrivateKey } = ArchEthic.deriveKeyPair(originSeed, 0)
-
             txBuilder = ArchEthic.newTransactionBuilder(document.querySelector("#type").value)
->>>>>>> ebb7bb60
                 .setCode(document.querySelector("#code").value)
                 .setContent(document.querySelector("#content").value)
 
